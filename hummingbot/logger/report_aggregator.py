--- conflicted
+++ resolved
@@ -61,12 +61,9 @@
                         if not value_list:
                             continue
                         namespaces = metric_name.split(".")
-<<<<<<< HEAD
                         market_name = namespaces[1]
                         trading_pair = namespaces[2]
                         quote_token = MARKETS[market_name].split_symbol(trading_pair)[1].upper()
-=======
->>>>>>> b18806e1
                         if namespaces[0] == "open_order_quote_volume_sum":
                             avg_volume = float(sum([value[1] for value in value_list]) / len(value_list))
                             usd_avg_volume = self.exchange_converter.exchange_rate.get(quote_token, 1) * avg_volume
