import threading
from decimal import Decimal
from typing import TYPE_CHECKING

from hummingbot.core.rate_oracle.rate_oracle import RateOracle
from hummingbot.core.utils.async_utils import safe_ensure_future
from hummingbot.exceptions import OracleRateUnavailable

s_float_0 = float(0)
s_decimal_0 = Decimal("0")

if TYPE_CHECKING:
    from hummingbot.client.hummingbot_application import HummingbotApplication


class RateCommand:
    def rate(self,  # type: HummingbotApplication
             pair: str,
             token: str
             ):
        if threading.current_thread() != threading.main_thread():
            self.ev_loop.call_soon_threadsafe(self.trades)
            return
        if pair:
            safe_ensure_future(self.show_rate(pair))
        elif token:
            safe_ensure_future(self.show_token_value(token))

    async def show_rate(self,  # type: HummingbotApplication
                        pair: str,
                        ):
        try:
            msg = await RateCommand.oracle_rate_msg(pair)
        except OracleRateUnavailable:
            msg = "Rate is not available."
        self.notify(msg)

    @staticmethod
    async def oracle_rate_msg(pair: str,
                              ):
<<<<<<< HEAD
=======
        pair = pair.upper().strip('\"').strip("'")
>>>>>>> d4c2a703
        rate = await RateOracle.rate_async(pair)
        if rate is None:
            raise OracleRateUnavailable
        base, quote = pair.split("-")
        return f"Source: {RateOracle.source.name}\n1 {base} = {rate} {quote}"

    async def show_token_value(self,  # type: HummingbotApplication
                               token: str
                               ):
        self.notify(f"Source: {RateOracle.source.name}")
        rate = await RateOracle.global_rate(token)
        if rate is None:
            self.notify("Rate is not available.")
            return
        self.notify(f"1 {token} = {RateOracle.global_token_symbol} {rate} {RateOracle.global_token}")<|MERGE_RESOLUTION|>--- conflicted
+++ resolved
@@ -38,10 +38,7 @@
     @staticmethod
     async def oracle_rate_msg(pair: str,
                               ):
-<<<<<<< HEAD
-=======
         pair = pair.upper().strip('\"').strip("'")
->>>>>>> d4c2a703
         rate = await RateOracle.rate_async(pair)
         if rate is None:
             raise OracleRateUnavailable
