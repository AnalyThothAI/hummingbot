--- conflicted
+++ resolved
@@ -47,22 +47,5 @@
                     fetched_connectors.append(connector)
 
         results = await safe_gather(*tasks, return_exceptions=True)
-<<<<<<< HEAD
-        self.trading_pairs = {
-            "binance": results[0],
-            "bamboo_relay": results[1],
-            "coinbase_pro": results[2],
-            "dolomite": results[3],
-            "huobi": results[4],
-            "liquid": results[5],
-            "bittrex": results[6],
-            "kucoin": results[7],
-            "kraken": results[8],
-            "radar_relay": results[9],
-            "eterbase": results[10],
-            "crypto_com": results[11],
-        }
-=======
         self.trading_pairs = dict(zip(fetched_connectors, results))
->>>>>>> dc308d37
         self.ready = True