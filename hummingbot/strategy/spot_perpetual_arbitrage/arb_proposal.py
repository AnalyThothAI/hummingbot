--- conflicted
+++ resolved
@@ -35,61 +35,20 @@
     An arbitrage proposal which contains 2 sides of the proposal - one on spot market and one on perpetual market.
     """
     def __init__(self,
-<<<<<<< HEAD
-                 spot_market_info: MarketTradingPairTuple,
-                 derivative_market_info: MarketTradingPairTuple,
-                 order_amount: Decimal,
-                 timestamp: float):
-        self.spot_market_info: MarketTradingPairTuple = spot_market_info
-        self.derivative_market_info: MarketTradingPairTuple = derivative_market_info
-        self.spot_side: ArbProposalSide = None
-        self.derivative_side: ArbProposalSide = None
-        self.amount: Decimal = order_amount
-        self.timestamp: float = timestamp
-        self.spot_buy_sell_prices = [0, 0]
-        self.deriv_buy_sell_prices = [0, 0]
-
-    async def update_prices(self):
-        """
-        Update the buy and sell prices for both spot and deriv connectors.
-        """
-        tasks = [self.spot_market_info.market.get_order_price(self.spot_market_info.trading_pair, True, self.amount),
-                 self.spot_market_info.market.get_order_price(self.spot_market_info.trading_pair, False, self.amount),
-                 self.derivative_market_info.market.get_order_price(self.derivative_market_info.trading_pair, True, self.amount),
-                 self.derivative_market_info.market.get_order_price(self.derivative_market_info.trading_pair, False, self.amount)]
-
-        prices = await safe_gather(*tasks, return_exceptions=True)
-        self.spot_buy_sell_prices = [prices[0], prices[1]]
-        self.deriv_buy_sell_prices = [prices[2], prices[3]]
-
-    def is_funding_payment_time(self) -> bool:
-=======
                  spot_side: ArbProposalSide,
                  perp_side: ArbProposalSide,
                  order_amount: Decimal):
->>>>>>> 447461f9
         """
         Creates ArbProposal
         :param spot_side: An ArbProposalSide on spot market
         :param perp_side: An ArbProposalSide on perpetual market
         :param order_amount: An order amount for both spot and perpetual market
         """
-<<<<<<< HEAD
-        perp_trading: PerpetualTrading = self.derivative_market_info.market
-        f_info: FundingInfo = perp_trading.get_funding_info(
-            self.derivative_market_info.trading_pair)
-        payment_span = perp_trading.funding_payment_span
-        if f_info and (f_info.next_funding_utc_timestamp - payment_span[0]) < self.timestamp < \
-                (f_info.next_funding_utc_timestamp + payment_span[1]):
-            return True
-        return False
-=======
         if spot_side.is_buy == perp_side.is_buy:
             raise Exception("Spot and perpetual arb proposal cannot be on the same side.")
         self.spot_side: ArbProposalSide = spot_side
         self.perp_side: ArbProposalSide = perp_side
         self.order_amount: Decimal = order_amount
->>>>>>> 447461f9
 
     def profit_pct(self) -> Decimal:
         """
