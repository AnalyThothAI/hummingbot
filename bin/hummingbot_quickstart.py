#!/usr/bin/env python

import argparse
import asyncio
import grp
import logging
import os
import pwd
import subprocess
from pathlib import Path
from typing import (
    Coroutine,
    List,
)

import path_util  # noqa: F401

from bin.hummingbot import detect_available_port, UIStartListener
from hummingbot import init_logging
from hummingbot.client.config.config_helpers import (
<<<<<<< HEAD
    create_yml_files_legacy,
    read_system_configs_from_yml,
    load_strategy_config_map_from_file,
    all_configs_complete,
=======
    all_configs_complete,
    create_yml_files,
    read_system_configs_from_yml,
    update_strategy_config_map_from_file,
>>>>>>> 10d16cd9
)
from hummingbot.client.config.global_config_map import global_config_map
from hummingbot.client.config.security import Security
from hummingbot.client.hummingbot_application import HummingbotApplication
from hummingbot.client.settings import AllConnectorSettings, CONF_FILE_PATH
from hummingbot.client.ui import login_prompt
from hummingbot.core.event.events import HummingbotUIEvent
from hummingbot.core.gateway import start_existing_gateway_container
from hummingbot.core.management.console import start_management_console
from hummingbot.core.utils.async_utils import safe_gather

from bin.docker_connection import fork_and_start


class CmdlineParser(argparse.ArgumentParser):
    def __init__(self):
        super().__init__()
        self.add_argument("--config-file-name", "-f",
                          type=str,
                          required=False,
                          help="Specify a file in `conf/` to load as the strategy config file.")
        self.add_argument("--config-password", "-p",
                          type=str,
                          required=False,
                          help="Specify the password to unlock your encrypted files.")
        self.add_argument("--auto-set-permissions",
                          type=str,
                          required=False,
                          help="Try to automatically set config / logs / data dir permissions, "
                               "useful for Docker containers.")


def autofix_permissions(user_group_spec: str):
    uid, gid = [sub_str for sub_str in user_group_spec.split(':')]

    uid = int(uid) if uid.isnumeric() else pwd.getpwnam(uid).pw_uid
    gid = int(gid) if gid.isnumeric() else grp.getgrnam(gid).gr_gid

    os.environ["HOME"] = pwd.getpwuid(uid).pw_dir
    project_home: str = os.path.realpath(os.path.join(__file__, "../../"))

    gateway_path: str = Path.home().joinpath(".hummingbot-gateway").as_posix()
    subprocess.run(
        f"cd '{project_home}' && "
        f"sudo chown -R {user_group_spec} conf/ data/ logs/ scripts/ {gateway_path}",
        capture_output=True,
        shell=True
    )
    os.setgid(gid)
    os.setuid(uid)


async def quick_start(args: argparse.Namespace):
    config_file_name = args.config_file_name
    password = args.config_password

    if args.auto_set_permissions is not None:
        autofix_permissions(args.auto_set_permissions)

    if password is not None and not Security.login(password):
        logging.getLogger().error("Invalid password.")
        return

    await Security.wait_til_decryption_done()
    await create_yml_files_legacy()
    init_logging("hummingbot_logs.yml")
    await read_system_configs_from_yml()

    AllConnectorSettings.initialize_paper_trade_settings(global_config_map.get("paper_trade_exchanges").value)

    hb = HummingbotApplication.main_application()
    # Todo: validate strategy and config_file_name before assinging

    if config_file_name is not None:
        hb.strategy_file_name = config_file_name
        hb.strategy_name = await load_strategy_config_map_from_file(os.path.join(CONF_FILE_PATH, config_file_name))

    # To ensure quickstart runs with the default value of False for kill_switch_enabled if not present
    if not global_config_map.get("kill_switch_enabled"):
        global_config_map.get("kill_switch_enabled").value = False

    if hb.strategy_name and hb.strategy_file_name:
        if not all_configs_complete(hb.strategy_name):
            hb.status()

    # The listener needs to have a named variable for keeping reference, since the event listener system
    # uses weak references to remove unneeded listeners.
    start_listener: UIStartListener = UIStartListener(hb)
    hb.app.add_listener(HummingbotUIEvent.Start, start_listener)

    tasks: List[Coroutine] = [hb.run(), start_existing_gateway_container()]
    if global_config_map.get("debug_console").value:
        management_port: int = detect_available_port(8211)
        tasks.append(start_management_console(locals(), host="localhost", port=management_port))

    await safe_gather(*tasks)


def main():
    args = CmdlineParser().parse_args()

    # Parse environment variables from Dockerfile.
    # If an environment variable is not empty and it's not defined in the arguments, then we'll use the environment
    # variable.
    if args.config_file_name is None and len(os.environ.get("CONFIG_FILE_NAME", "")) > 0:
        args.config_file_name = os.environ["CONFIG_FILE_NAME"]
    if args.config_password is None and len(os.environ.get("CONFIG_PASSWORD", "")) > 0:
        args.config_password = os.environ["CONFIG_PASSWORD"]

    # If no password is given from the command line, prompt for one.
    if args.config_password is None:
        if not login_prompt():
            return

    asyncio.get_event_loop().run_until_complete(quick_start(args))


if __name__ == "__main__":
    fork_and_start(main)<|MERGE_RESOLUTION|>--- conflicted
+++ resolved
@@ -8,39 +8,28 @@
 import pwd
 import subprocess
 from pathlib import Path
-from typing import (
-    Coroutine,
-    List,
-)
+from typing import Coroutine, List
 
 import path_util  # noqa: F401
 
-from bin.hummingbot import detect_available_port, UIStartListener
+from bin.docker_connection import fork_and_start
+from bin.hummingbot import UIStartListener, detect_available_port
 from hummingbot import init_logging
 from hummingbot.client.config.config_helpers import (
-<<<<<<< HEAD
+    all_configs_complete,
     create_yml_files_legacy,
+    load_strategy_config_map_from_file,
     read_system_configs_from_yml,
-    load_strategy_config_map_from_file,
-    all_configs_complete,
-=======
-    all_configs_complete,
-    create_yml_files,
-    read_system_configs_from_yml,
-    update_strategy_config_map_from_file,
->>>>>>> 10d16cd9
 )
 from hummingbot.client.config.global_config_map import global_config_map
 from hummingbot.client.config.security import Security
 from hummingbot.client.hummingbot_application import HummingbotApplication
-from hummingbot.client.settings import AllConnectorSettings, CONF_FILE_PATH
+from hummingbot.client.settings import CONF_FILE_PATH, AllConnectorSettings
 from hummingbot.client.ui import login_prompt
 from hummingbot.core.event.events import HummingbotUIEvent
 from hummingbot.core.gateway import start_existing_gateway_container
 from hummingbot.core.management.console import start_management_console
 from hummingbot.core.utils.async_utils import safe_gather
-
-from bin.docker_connection import fork_and_start
 
 
 class CmdlineParser(argparse.ArgumentParser):
